{
 "cells": [
  {
   "cell_type": "code",
   "execution_count": 81,
   "metadata": {
    "ExecuteTime": {
     "end_time": "2019-05-11T15:33:58.338400Z",
     "start_time": "2019-05-11T15:33:56.613098Z"
    },
    "slideshow": {
     "slide_type": "skip"
    }
   },
   "outputs": [],
   "source": [
    "import os\n",
    "import glob\n",
    "import re\n",
    "import json\n",
    "import argparse\n",
    "import time\n",
    "import codecs\n",
    "\n",
    "import numpy as np\n",
    "import pandas as pd\n",
    "import matplotlib.pyplot as plt\n",
    "%matplotlib inline\n",
    "\n",
    "from collections import defaultdict\n",
    "from sklearn import preprocessing\n",
    "from sklearn.calibration import CalibratedClassifierCV\n",
    "from sklearn.decomposition import PCA, TruncatedSVD\n",
    "from sklearn.utils import shuffle\n",
    "from sklearn.svm import SVC\n",
    "from sklearn.multiclass import OneVsRestClassifier\n",
    "from sklearn.naive_bayes import MultinomialNB\n",
    "from sklearn.feature_extraction.text import CountVectorizer, TfidfVectorizer\n",
    "from sklearn.linear_model import LogisticRegression"
   ]
  },
  {
   "cell_type": "code",
   "execution_count": 75,
   "metadata": {
    "ExecuteTime": {
     "end_time": "2019-05-11T14:56:28.708832Z",
     "start_time": "2019-05-11T14:56:28.705822Z"
    }
   },
   "outputs": [],
   "source": [
    "# get current directory\n",
    "cwd = os.getcwd()"
   ]
  },
  {
   "cell_type": "code",
   "execution_count": 76,
   "metadata": {
    "ExecuteTime": {
<<<<<<< HEAD
     "end_time": "2019-05-11T14:56:29.019086Z",
     "start_time": "2019-05-11T14:56:29.012068Z"
    }
=======
     "end_time": "2019-05-11T11:56:41.455736Z",
     "start_time": "2019-05-11T11:56:41.451726Z"
    },
    "code_folding": [
     0
    ]
>>>>>>> 9b8b8af9
   },
   "outputs": [],
   "source": [
    "def read_files(path: str, label: str):\n",
    "    # Reads all text files located in the 'path' and assigns them to 'label' class\n",
    "    files = glob.glob(path+os.sep+label+os.sep+'*.txt')\n",
    "    texts=[]\n",
    "    for i,v in enumerate(files):\n",
    "        f=codecs.open(v,'r',encoding='utf-8')\n",
    "        texts.append((f.read(),label))\n",
    "        f.close()\n",
    "    return texts"
   ]
  },
  {
   "cell_type": "code",
   "execution_count": 27,
   "metadata": {
    "ExecuteTime": {
     "end_time": "2019-05-11T11:56:41.601583Z",
     "start_time": "2019-05-11T11:56:41.596569Z"
    },
    "code_folding": [
     0
    ]
   },
   "outputs": [],
   "source": [
    "def regex(string: str, model: str):\n",
    "    \"\"\"\n",
    "    Function that computes regular expressions.\n",
    "    \"\"\"\n",
    "    string = re.sub(\"[0-9]\", \"0\", string) # each digit will be represented as a 0\n",
    "    string = re.sub(r'( \\n| \\t)+', '', string)\n",
    "    #text = re.sub(\"[0-9]+(([.,^])[0-9]+)?\", \"#\", text)\n",
    "    string = re.sub(\"https:\\\\\\+([a-zA-Z0-9.]+)?\", \"@\", string)\n",
    "    \n",
    "    if model == 'word':\n",
    "        # if model is a word n-gram model, remove all punctuation\n",
    "        string = ''.join([char for char in string if char.isalnum()])\n",
    "        \n",
    "    if model == 'char-dist':\n",
    "        string = re.sub(\"[a-zA-Z]+\", \"*\", string)\n",
    "        # string = ''.join(['*' if char.isalpha() else char for char in string])\n",
    "        \n",
    "    return string"
   ]
  },
  {
   "cell_type": "code",
   "execution_count": 28,
   "metadata": {
    "ExecuteTime": {
     "end_time": "2019-05-11T11:56:41.740281Z",
     "start_time": "2019-05-11T11:56:41.736270Z"
    }
   },
   "outputs": [],
   "source": [
    "def frequency(tokens: list):\n",
    "    \"\"\"\n",
    "    Count tokens in text (keys are tokens, values are their corresponding frequencies).\n",
    "    \"\"\"\n",
    "    freq = dict()\n",
    "    for token in tokens:\n",
    "        if token in freq:\n",
    "            freq[token] += 1\n",
    "        else:\n",
    "            freq[token] = 1\n",
    "    return freq"
   ]
  },
  {
   "cell_type": "code",
   "execution_count": 34,
   "metadata": {
    "ExecuteTime": {
     "end_time": "2019-05-11T11:56:57.026489Z",
     "start_time": "2019-05-11T11:56:57.016462Z"
    }
   },
   "outputs": [],
   "source": [
    "def represent_text(text, n: int, model: str):\n",
    "    \"\"\"\n",
    "    Extracts all character or word 'n'-grams from a given 'text'.\n",
    "    Any digit is represented through a 0.\n",
    "    Each hyperlink is replaced by an @ sign.\n",
    "    The latter steps are computed through regular expressions.\n",
    "    \"\"\" \n",
    "    if model == 'char-std' or model == 'char-dist':\n",
    "\n",
    "        text = regex(text, model)\n",
    "        tokens = [text[i:i+n] for i in range(len(text)-n+1)] \n",
    "\n",
    "        if model == 'char-std' and n == 2:\n",
    "            # create list of unigrams that only consists of punctuation marks\n",
    "            # and extend tokens by that list\n",
    "            punct_unigrams = [token for token in text if not tokens.isalnum()]\n",
    "            tokens.extend(punct_unigrams)\n",
    "\n",
    "    elif model == 'word':\n",
    "        text = [regex(word, model) for word in text.split() if regex(word, model)]\n",
    "        tokens = [' '.join(text[i:i+n]) for i in range(len(text)-n+1)]\n",
    "    \n",
    "    freq = frequency(tokens)\n",
    "\n",
    "    return freq"
   ]
  },
  {
   "cell_type": "code",
   "execution_count": 35,
   "metadata": {
    "ExecuteTime": {
     "end_time": "2019-05-11T11:56:57.407846Z",
     "start_time": "2019-05-11T11:56:57.401829Z"
    }
   },
   "outputs": [],
   "source": [
    "def extract_vocabulary(texts: list, n: int, ft: int, model: str):\n",
    "    \"\"\"\n",
    "    Extracts all character 'n'-grams occurring at least 'ft' times in a set of 'texts'.\n",
    "    \"\"\"\n",
    "    occurrences = {}\n",
    "    \n",
    "    for text in texts:\n",
    "\n",
    "        text_occurrences=represent_text(text, n, model)\n",
    "        \n",
    "        for ngram in text_occurrences.keys():\n",
    "            \n",
    "            if ngram in occurrences:\n",
    "                occurrences[ngram] += text_occurrences[ngram]\n",
    "            else:\n",
    "                occurrences[ngram] = text_occurrences[ngram]\n",
    "    \n",
    "    vocabulary=[]\n",
    "    for i in occurrences.keys():\n",
    "        if occurrences[i] >= ft:\n",
    "            vocabulary.append(i)\n",
    "            \n",
    "    return vocabulary"
   ]
  },
  {
   "cell_type": "code",
   "execution_count": 36,
   "metadata": {
    "ExecuteTime": {
     "end_time": "2019-05-11T11:56:57.753140Z",
     "start_time": "2019-05-11T11:56:57.749128Z"
    }
   },
   "outputs": [],
   "source": [
    "def extend_vocabulary(n_range: int, n_start: int, texts: list, model: str):\n",
    "    vocab = []\n",
    "    for n in range(n_start, n_range + 1):\n",
    "        n_vocab = extract_vocabulary(texts, n, (n_range - n) + 1, model)\n",
    "        vocab.extend(n_vocab)\n",
    "    return vocab"
   ]
  },
  {
   "cell_type": "code",
   "execution_count": 106,
   "metadata": {
    "ExecuteTime": {
     "end_time": "2019-05-11T17:10:07.126421Z",
     "start_time": "2019-05-11T17:10:07.079259Z"
    }
   },
   "outputs": [],
   "source": [
    "def baseline(path, outpath, n_start = 2, n_range = 5, pt = 0.1, n_best_factor = 0.5, \n",
    "             lower = False, use_PCA = False):\n",
    "    \n",
    "    start_time = time.time()\n",
    "    \n",
    "    # Reading information about the collection\n",
    "    infocollection = path+os.sep+'collection-info.json'\n",
    "    problems = []\n",
    "    language = []\n",
    "    \n",
    "    with open(infocollection, 'r') as f:\n",
    "        for attrib in json.load(f):\n",
    "            problems.append(attrib['problem-name'])\n",
    "            language.append(attrib['language'])\n",
    "                \n",
    "    for index, problem in enumerate(problems):\n",
    "        print(problem)\n",
    "        # Reading information about the problem\n",
    "        infoproblem = path+os.sep+problem+os.sep+'problem-info.json'\n",
    "        candidates = []\n",
    "        with open(infoproblem, 'r') as f:\n",
    "            fj = json.load(f)\n",
    "            unk_folder = fj['unknown-folder']\n",
    "            for attrib in fj['candidate-authors']:\n",
    "                candidates.append(attrib['author-name'])\n",
    "                \n",
    "        # building training set\n",
    "        train_docs = []\n",
    "        for candidate in candidates:\n",
    "            train_docs.extend(read_files(path+os.sep+problem,candidate))\n",
    "            \n",
    "        train_texts = [text for (text,label) in train_docs]        \n",
    "        train_labels = [label for (text,label) in train_docs]\n",
    "        \n",
    "        # character n-gram vocabulary (syntactical features)\n",
    "        vocab_char_std = extend_vocabulary(n_range, n_start, train_texts, model = 'char-std')\n",
    "        \n",
    "        # character n-gram vocabulary (non-diacrictics / alphabetical symbols are distorted)\n",
    "        vocab_char_dist = extend_vocabulary(n_range, n_start, train_texts, model = 'char-dist')\n",
    "        \n",
    "        # word n-gram vocabulary (content / semantical features)\n",
    "        vocab_word = extend_vocabulary(3, 1, train_texts, model = 'word')\n",
    "\n",
    "        print('\\t', 'language: ', language[index])\n",
    "        print('\\t', len(candidates), 'candidate authors')\n",
    "        print('\\t', len(train_texts), 'known texts')\n",
    "        \n",
    "        print('\\t', 'word-based vocabulary size:', len(vocab_word))\n",
    "        print('\\t', 'standard character vocabulary size:', len(vocab_char_std))\n",
    "        print('\\t', 'non-alphabetical character vocabulary size:', len(vocab_char_dist))\n",
    "\n",
    "        \n",
    "        # building test set\n",
    "        test_docs = read_files(path+os.sep+problem,unk_folder)\n",
    "        test_texts = [text for (text,label) in test_docs]\n",
    "        \n",
    "        ## initialize tf-idf vectorizer for word n-gram model (captures content) ##\n",
    "        vectorizer_word = TfidfVectorizer(analyzer = 'word', ngram_range = (2, 3), use_idf = True, \n",
    "                                          norm = 'l2', lowercase = lower, vocabulary = vocab_word, \n",
    "                                          smooth_idf = True, sublinear_tf = True)\n",
    "\n",
    "        train_data_word = vectorizer_word.fit_transform(train_texts).toarray()\n",
    "\n",
    "        n_best = int(len(vectorizer_word.idf_) * n_best_factor)\n",
    "        idx_w = np.argsort(vectorizer_word.idf_)[:n_best]\n",
    "\n",
    "        train_data_word = train_data_word[:, idx_w]\n",
    "\n",
    "        test_data_word = vectorizer_word.transform(test_texts).toarray()\n",
    "        test_data_word = test_data_word[:, idx_w]\n",
    "        \n",
    "        ## initialize tf-idf vectorizer for char n-gram model in which non-diacritics are distorted ##\n",
    "        \n",
    "        vectorizer_char_dist = TfidfVectorizer(analyzer = 'char', ngram_range = (2, n_range), use_idf = True, \n",
    "                                     norm = 'l2', lowercase = lower, vocabulary = vocab_char_dist, \n",
    "                                     min_df = 0.2, max_df = 0.8, smooth_idf = True, \n",
    "                                     sublinear_tf = True)\n",
    "\n",
    "        train_data_char_dist = vectorizer_char_dist.fit_transform(train_texts).toarray()\n",
    "\n",
    "        n_best = int(len(vectorizer_char_dist.idf_) * n_best_factor)\n",
    "        idx_c = np.argsort(vectorizer_char_dist.idf_)[:n_best]\n",
    "\n",
    "        train_data_char_dist = train_data_char_dist[:, idx_c]\n",
    "\n",
    "        test_data_char_dist = vectorizer_char_dist.transform(test_texts).toarray()\n",
    "        test_data_char_dist = test_data_char_dist[:, idx_c]\n",
    "        \n",
    "        ##  initialize tf-idf vectorizer for char n-gram model (captures syntactical features) ##\n",
    "        vectorizer_char_std = TfidfVectorizer(analyzer = 'char', ngram_range = (2, n_range), use_idf = True, \n",
    "                                     norm = 'l2', lowercase = lower, vocabulary = vocab_char_std, \n",
    "                                     min_df = 0.2, max_df = 0.8, smooth_idf = True, \n",
    "                                     sublinear_tf = True)\n",
    "\n",
    "        train_data_char_std = vectorizer_char_std.fit_transform(train_texts).toarray()\n",
    "\n",
    "        n_best = int(len(vectorizer_char_std.idf_) * n_best_factor)\n",
    "        idx_c = np.argsort(vectorizer_char_std.idf_)[:n_best]\n",
    "\n",
    "        train_data_char_std = train_data_char_std[:, idx_c]\n",
    "\n",
    "        test_data_char_std = vectorizer_char_std.transform(test_texts).toarray()\n",
    "        test_data_char_std = test_data_char_std[:, idx_c]\n",
    "        \n",
    "        print('\\t', len(test_texts), 'unknown texts')\n",
    "        \n",
    "        max_abs_scaler = preprocessing.MaxAbsScaler()\n",
    "        \n",
    "        ## scale text data for word n-gram model ##\n",
    "        scaled_train_data_word = max_abs_scaler.fit_transform(train_data_word)\n",
    "        scaled_test_data_word = max_abs_scaler.transform(test_data_word)\n",
    "        \n",
    "        ## scale text data for char dist n-gram model ##\n",
    "        scaled_train_data_char_dist = max_abs_scaler.fit_transform(train_data_char_dist)\n",
    "        scaled_test_data_char_dist = max_abs_scaler.transform(test_data_char_dist)\n",
    "        \n",
    "         ## scale text data for char std n-gram model ##\n",
    "        scaled_train_data_char_std = max_abs_scaler.fit_transform(train_data_char_std)\n",
    "        scaled_test_data_char_std = max_abs_scaler.transform(test_data_char_std)\n",
    "        \n",
    "        if use_PCA:\n",
    "        \n",
    "            pca = PCA(n_components = .95)    \n",
    "            \n",
    "            # Word\n",
    "            scaled_train_data_word = train_data_word - np.mean(train_data_word, axis=0)\n",
    "            scaled_test_data_word = test_data_word - np.mean(train_data_word, axis=0)\n",
    "\n",
    "            scaled_train_data_word = pca.fit_transform(scaled_train_data_word)\n",
    "            scaled_test_data_word = pca.transform(scaled_test_data_word)\n",
    "\n",
    "            # Dist\n",
    "            scaled_train_data_dist = train_data_char_dist - np.mean(train_data_char_dist, axis=0)\n",
    "            scaled_test_data_dist = test_data_char_dist - np.mean(train_data_char_dist, axis=0)\n",
    "\n",
    "            scaled_train_data_dist = pca.fit_transform(scaled_train_data_dist)\n",
    "            scaled_test_data_dist = pca.transform(scaled_test_data_dist)\n",
    "\n",
    "            # Char\n",
    "            scaled_train_data_char_std = train_data_char_std - np.mean(train_data_char_std, axis=0)\n",
    "            scaled_test_data_char_std = test_data_char_std - np.mean(train_data_char_std, axis=0)\n",
    "\n",
    "            scaled_train_data_char_std = pca.fit_transform(scaled_train_data_char_std)\n",
    "            scaled_test_data_char_std = pca.transform(scaled_test_data_char_std)\n",
    "        \n",
    "        # initialize truncated singular value decomposition\n",
    "        #svd = TruncatedSVD(n_components = 63, algorithm = 'randomized', random_state = 42)\n",
    "        #scaled_train_data_char_std = svd.fit_transform(scaled_train_data_char_std)\n",
    "        #scaled_test_data_char_std = svd.transform(scaled_test_data_char_std)\n",
    "        \n",
    "        # model\n",
    "        clf=CalibratedClassifierCV(OneVsRestClassifier(SVC(C = 1, kernel = 'linear', gamma = 'auto')))\n",
    "        clf.fit(scaled_train_data_char_std, train_labels)\n",
    "        predictions=clf.predict(scaled_test_data_char_std)\n",
    "        proba=clf.predict_proba(scaled_test_data_char_std)\n",
    "        \n",
    "        # Reject option (used in open-set cases)\n",
    "        count=0\n",
    "        for i,p in enumerate(predictions):\n",
    "            sproba=sorted(proba[i],reverse=True)\n",
    "            if sproba[0]-sproba[1] < pt or max(sproba) < 0.25:\n",
    "                predictions[i]=u'<UNK>'\n",
    "                count=count+1\n",
    "        print('\\t',count,'texts left unattributed')\n",
    "        \n",
    "        # Saving output data\n",
    "        out_data=[]\n",
    "        unk_filelist = glob.glob(path+os.sep+problem+os.sep+unk_folder+os.sep+'*.txt')\n",
    "        pathlen=len(path+os.sep+problem+os.sep+unk_folder+os.sep)\n",
    "        for i,v in enumerate(predictions):\n",
    "            out_data.append({'unknown-text': unk_filelist[i][pathlen:], 'predicted-author': v})\n",
    "        with open(outpath+os.sep+'answers-'+problem+'.json', 'w') as f:\n",
    "            json.dump(out_data, f, indent=4)\n",
    "        print('\\t', 'answers saved to file','answers-'+problem+'.json')\n",
    "    print('elapsed time:', time.time() - start_time)"
   ]
  },
  {
   "cell_type": "code",
   "execution_count": 107,
   "metadata": {
    "ExecuteTime": {
     "end_time": "2019-05-11T17:14:58.330791Z",
     "start_time": "2019-05-11T17:10:07.596005Z"
    },
    "scrolled": true
   },
   "outputs": [
    {
     "name": "stdout",
     "output_type": "stream",
     "text": [
      "problem00001\n",
      "\t language:  en\n",
      "\t 9 candidate authors\n",
      "\t 63 known texts\n",
      "\t word-based vocabulary size: 53667\n",
      "\t standard character vocabulary size: 85703\n",
      "\t non-alphabetical character vocabulary size: 2762\n",
      "\t 561 unknown texts\n"
     ]
    },
    {
     "name": "stderr",
     "output_type": "stream",
     "text": [
      "C:\\Users\\Lukas\\AppData\\Local\\Continuum\\anaconda3\\envs\\superdynet\\lib\\site-packages\\sklearn\\model_selection\\_split.py:2053: FutureWarning: You should specify a value for 'cv' instead of relying on the default value. The default value will change from 3 to 5 in version 0.22.\n",
      "  warnings.warn(CV_WARNING, FutureWarning)\n"
     ]
    },
    {
     "name": "stdout",
     "output_type": "stream",
     "text": [
      "\t 100 texts left unattributed\n",
      "\t answers saved to file answers-problem00001.json\n",
      "problem00002\n",
      "\t language:  en\n",
      "\t 9 candidate authors\n",
      "\t 63 known texts\n",
      "\t word-based vocabulary size: 54699\n",
      "\t standard character vocabulary size: 84546\n",
      "\t non-alphabetical character vocabulary size: 2456\n",
      "\t 137 unknown texts\n"
     ]
    },
    {
     "name": "stderr",
     "output_type": "stream",
     "text": [
      "C:\\Users\\Lukas\\AppData\\Local\\Continuum\\anaconda3\\envs\\superdynet\\lib\\site-packages\\sklearn\\model_selection\\_split.py:2053: FutureWarning: You should specify a value for 'cv' instead of relying on the default value. The default value will change from 3 to 5 in version 0.22.\n",
      "  warnings.warn(CV_WARNING, FutureWarning)\n"
     ]
    },
    {
     "name": "stdout",
     "output_type": "stream",
     "text": [
      "\t 50 texts left unattributed\n",
      "\t answers saved to file answers-problem00002.json\n",
      "problem00003\n",
      "\t language:  en\n",
      "\t 9 candidate authors\n",
      "\t 63 known texts\n",
      "\t word-based vocabulary size: 52153\n",
      "\t standard character vocabulary size: 83414\n",
      "\t non-alphabetical character vocabulary size: 2816\n",
      "\t 211 unknown texts\n"
     ]
    },
    {
     "name": "stderr",
     "output_type": "stream",
     "text": [
      "C:\\Users\\Lukas\\AppData\\Local\\Continuum\\anaconda3\\envs\\superdynet\\lib\\site-packages\\sklearn\\model_selection\\_split.py:2053: FutureWarning: You should specify a value for 'cv' instead of relying on the default value. The default value will change from 3 to 5 in version 0.22.\n",
      "  warnings.warn(CV_WARNING, FutureWarning)\n"
     ]
    },
    {
     "name": "stdout",
     "output_type": "stream",
     "text": [
      "\t 105 texts left unattributed\n",
      "\t answers saved to file answers-problem00003.json\n",
      "problem00004\n",
      "\t language:  en\n",
      "\t 9 candidate authors\n",
      "\t 63 known texts\n",
      "\t word-based vocabulary size: 52832\n",
      "\t standard character vocabulary size: 87809\n",
      "\t non-alphabetical character vocabulary size: 2935\n",
      "\t 273 unknown texts\n"
     ]
    },
    {
     "name": "stderr",
     "output_type": "stream",
     "text": [
      "C:\\Users\\Lukas\\AppData\\Local\\Continuum\\anaconda3\\envs\\superdynet\\lib\\site-packages\\sklearn\\model_selection\\_split.py:2053: FutureWarning: You should specify a value for 'cv' instead of relying on the default value. The default value will change from 3 to 5 in version 0.22.\n",
      "  warnings.warn(CV_WARNING, FutureWarning)\n"
     ]
    },
    {
     "name": "stdout",
     "output_type": "stream",
     "text": [
      "\t 120 texts left unattributed\n",
      "\t answers saved to file answers-problem00004.json\n",
      "problem00005\n",
      "\t language:  en\n",
      "\t 9 candidate authors\n",
      "\t 63 known texts\n",
      "\t word-based vocabulary size: 53950\n",
      "\t standard character vocabulary size: 82383\n",
      "\t non-alphabetical character vocabulary size: 2305\n",
      "\t 264 unknown texts\n"
     ]
    },
    {
     "name": "stderr",
     "output_type": "stream",
     "text": [
      "C:\\Users\\Lukas\\AppData\\Local\\Continuum\\anaconda3\\envs\\superdynet\\lib\\site-packages\\sklearn\\model_selection\\_split.py:2053: FutureWarning: You should specify a value for 'cv' instead of relying on the default value. The default value will change from 3 to 5 in version 0.22.\n",
      "  warnings.warn(CV_WARNING, FutureWarning)\n"
     ]
    },
    {
     "name": "stdout",
     "output_type": "stream",
     "text": [
      "\t 82 texts left unattributed\n",
      "\t answers saved to file answers-problem00005.json\n",
      "elapsed time: 290.6574697494507\n"
     ]
    }
   ],
   "source": [
    "baseline(cwd + \"\\\\cross-domain-authorship-attribution-train\", cwd + '\\\\answers')"
   ]
  },
  {
   "cell_type": "code",
   "execution_count": null,
   "metadata": {
    "ExecuteTime": {
     "end_time": "2019-05-11T12:14:01.152450Z",
     "start_time": "2019-05-11T12:13:46.391Z"
    },
    "slideshow": {
     "slide_type": "subslide"
    }
   },
   "outputs": [],
   "source": [
    "class RNNLanguageModel:\n",
    "    def __init__(self, model, LAYERS, INPUT_DIM, HIDDEN_DIM, VOCAB_SIZE, builder = dy.SimpleRNNBuilder):\n",
    "        \n",
    "        self.builder = builder(LAYERS, INPUT_DIM, HIDDEN_DIM, model)\n",
    "        self.lookup = model.add_lookup_parameters((VOCAB_SIZE, INPUT_DIM), name=\"lookup\")\n",
    "        self.R = model.add_parameters((VOCAB_SIZE, HIDDEN_DIM), name=\"hidden2out\")\n",
    "        self.bias = model.add_parameters((VOCAB_SIZE), name=\"bias\")\n",
    "\n",
    "    def save_to_disk(self, filename):\n",
    "        dy.save(filename, [self.builder, self.lookup, self.R, self.bias])\n",
    "\n",
    "    def load_from_disk(self, filename):\n",
    "        (self.builder, self.lookup, self.R, self.bias) = dy.load(filename, model)\n",
    "        \n",
    "    def build_lm_graph(self, sent):\n",
    "        dy.renew_cg()\n",
    "        init_state = self.builder.initial_state()\n",
    "\n",
    "        errs = [] # will hold expressions\n",
    "        es=[]\n",
    "        state = init_state\n",
    "        for (cw,nw) in zip(sent,sent[1:]):\n",
    "            # assume word is already a word-id\n",
    "            x_t = dy.lookup(self.lookup, int(cw))\n",
    "            state = state.add_input(x_t)\n",
    "            y_t = state.output()\n",
    "            r_t = self.bias + (self.R * y_t)\n",
    "            err = dy.pickneglogsoftmax(r_t, int(nw))\n",
    "            errs.append(err)\n",
    "        nerr = dy.esum(errs)\n",
    "        return nerr\n",
    "    \n",
    "    def predict_next_word(self, sentence):\n",
    "        dy.renew_cg()\n",
    "        init_state = self.builder.initial_state()\n",
    "        state = init_state\n",
    "        for cw in sentence:\n",
    "            # assume word is already a word-id\n",
    "            x_t = self.lookup[int(cw)]\n",
    "            state = state.add_input(x_t)\n",
    "        y_t = state.output()\n",
    "        r_t = self.bias + (self.R * y_t)\n",
    "        prob = dy.softmax(r_t)\n",
    "        return prob\n",
    "        \n",
    "    def sample(self, first=1, nchars=0, stop=-1):\n",
    "        res = [first]\n",
    "        dy.renew_cg()\n",
    "        state = self.builder.initial_state()\n",
    "\n",
    "        cw = first\n",
    "        while True:\n",
    "            x_t = self.lookup[cw]\n",
    "            state = state.add_input(x_t)\n",
    "            y_t = state.output()\n",
    "            r_t = self.bias + (self.R * y_t)\n",
    "            ydist = dy.softmax(r_t)\n",
    "            dist = ydist.vec_value()\n",
    "            rnd = random.random()\n",
    "            for i,p in enumerate(dist):\n",
    "                rnd -= p\n",
    "                if rnd <= 0: break\n",
    "            res.append(i)\n",
    "            cw = i\n",
    "            if cw == stop: break\n",
    "            if nchars and len(res) > nchars: break\n",
    "        return res"
   ]
  },
  {
   "cell_type": "code",
   "execution_count": null,
   "metadata": {
    "scrolled": true,
    "slideshow": {
     "slide_type": "subslide"
    }
   },
   "outputs": [],
   "source": [
    "corpus = \"allnames.txt\"\n",
    "\n",
    "LAYERS = 2\n",
    "INPUT_DIM = 32 #50  #256\n",
    "HIDDEN_DIM = 128 # 50  #1024\n",
    "\n",
    "train = util.CharsCorpusReader(corpus, begin=\"<s>\")\n",
    "vocab = util.Vocab.from_corpus(train)\n",
    "\n",
    "VOCAB_SIZE = vocab.size()\n",
    "\n",
    "model = dy.Model()\n",
    "\n",
    "trainer = dy.SimpleSGDTrainer(model, learning_rate=0.2)\n",
    "\n",
    "lm = RNNLanguageModel(model, LAYERS, INPUT_DIM, HIDDEN_DIM, VOCAB_SIZE, builder=dy.SimpleRNNBuilder)\n",
    "#lm = RNNLanguageModel(model, LAYERS, INPUT_DIM, HIDDEN_DIM, VOCAB_SIZE, builder=dy.LSTMBuilder)\n",
    "\n",
    "\n",
    "train = list(train)\n",
    "\n",
    "losses = []\n",
    "\n",
    "chars = loss = 0.0\n",
    "\n",
    "for ITER in range(3):\n",
    "    random.shuffle(train)\n",
    "    \n",
    "    for i,sent in enumerate(train):\n",
    "        _start = time.time()\n",
    "        \n",
    "        if i % 2500 == 0:\n",
    "            trainer.status()\n",
    "            print (i,len(train))\n",
    "            \n",
    "            if chars > 0: print(loss / chars,)\n",
    "                \n",
    "            for _ in range(1):\n",
    "                samp = lm.sample(first=vocab.w2i[\"<s>\"],stop=vocab.w2i[\"\\n\"])\n",
    "                print(\"\".join([vocab.i2w[c] for c in samp]).strip())\n",
    "            loss = 0.0\n",
    "            chars = 0.0\n",
    "\n",
    "        chars += len(sent)-1\n",
    "        isent = [vocab.w2i[w] for w in sent]\n",
    "        errs = lm.build_lm_graph(isent)\n",
    "        loss += errs.scalar_value()\n",
    "        errs.backward()\n",
    "        trainer.update()\n",
    "    print (\"TM:\",(time.time() - _start)/len(sent))\n",
    "    print(\"ITER {}, loss={}\".format(ITER, loss))\n",
    "    losses.append(loss)\n",
    "    trainer.status()\n",
    "\n",
    "lm.save_to_disk(\"RNNLanguageModel.model\")\n",
    "\n",
    "print(\"loading the saved model...\")\n",
    "lm.load_from_disk(\"RNNLanguageModel.model\")\n",
    "samp = lm.sample(first=vocab.w2i[\"<s>\"],stop=vocab.w2i[\"\\n\"])\n",
    "print(\"\".join([vocab.i2w[c] for c in samp]).strip())\n"
   ]
  }
 ],
 "metadata": {
  "celltoolbar": "Slideshow",
  "hide_input": false,
  "kernelspec": {
   "display_name": "Python 3",
   "language": "python",
   "name": "python3"
  },
  "language_info": {
   "codemirror_mode": {
    "name": "ipython",
    "version": 3
   },
   "file_extension": ".py",
   "mimetype": "text/x-python",
   "name": "python",
   "nbconvert_exporter": "python",
   "pygments_lexer": "ipython3",
   "version": "3.7.1"
  },
  "toc": {
   "base_numbering": 1,
   "nav_menu": {},
   "number_sections": true,
   "sideBar": true,
   "skip_h1_title": false,
   "title_cell": "Table of Contents",
   "title_sidebar": "Contents",
   "toc_cell": false,
   "toc_position": {},
   "toc_section_display": true,
   "toc_window_display": false
  },
  "varInspector": {
   "cols": {
    "lenName": 16,
    "lenType": 16,
    "lenVar": 40
   },
   "kernels_config": {
    "python": {
     "delete_cmd_postfix": "",
     "delete_cmd_prefix": "del ",
     "library": "var_list.py",
     "varRefreshCmd": "print(var_dic_list())"
    },
    "r": {
     "delete_cmd_postfix": ") ",
     "delete_cmd_prefix": "rm(",
     "library": "var_list.r",
     "varRefreshCmd": "cat(var_dic_list()) "
    }
   },
   "types_to_exclude": [
    "module",
    "function",
    "builtin_function_or_method",
    "instance",
    "_Feature"
   ],
   "window_display": false
  }
 },
 "nbformat": 4,
 "nbformat_minor": 2
}<|MERGE_RESOLUTION|>--- conflicted
+++ resolved
@@ -59,18 +59,9 @@
    "execution_count": 76,
    "metadata": {
     "ExecuteTime": {
-<<<<<<< HEAD
      "end_time": "2019-05-11T14:56:29.019086Z",
      "start_time": "2019-05-11T14:56:29.012068Z"
     }
-=======
-     "end_time": "2019-05-11T11:56:41.455736Z",
-     "start_time": "2019-05-11T11:56:41.451726Z"
-    },
-    "code_folding": [
-     0
-    ]
->>>>>>> 9b8b8af9
    },
    "outputs": [],
    "source": [
